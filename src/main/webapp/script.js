--- conflicted
+++ resolved
@@ -67,23 +67,19 @@
 
     const imageFile = event.target.files[0];
 
-<<<<<<< HEAD
     // get blurring options.
     const faceBlur = document.getElementById('face-blur').checked;
     const plateBlur = document.getElementById('plate-blur').checked;
     const logoBlur = document.getElementById('logo-blur').checked;
 
-    const blurAreas = await getBlurAreas(event.target.files[0], faceBlur,
-        plateBlur, logoBlur);
-=======
     const image = await getImageObjectWithNoBlurAreas(imageFile);
->>>>>>> c09f7a9b
 
     // put original image on page.
     const inputCanvas = document.getElementById('input-canvas');
     drawImageOnCanvas(image.object, inputCanvas);
 
-    image.blurAreas = await getBlurAreas(imageFile);
+    image.blurAreas = await getBlurAreas(imageFile, faceBlur,
+        plateBlur, logoBlur);
 
     processImage(image);
 
