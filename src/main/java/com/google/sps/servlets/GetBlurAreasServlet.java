--- conflicted
+++ resolved
@@ -115,9 +115,6 @@
       partsToBlurMask |= LOGO_BLUR_MASK;
     }
 
-<<<<<<< HEAD
-    ArrayList<List<Point>> blurAreas = getBlurAreas(imageBytes, partsToBlurMask);
-=======
     ArrayList<List<Point>> blurAreas;
     // If the user selected at least one part to blur, call getBlurAreas. Else respond with an
     // empty list.
@@ -126,7 +123,6 @@
     } else {
       blurAreas = new ArrayList<List<Point>>();
     }
->>>>>>> 667ba39b
     deleteFile(blobKey);
 
     // Convert the rectangles to JSON.
