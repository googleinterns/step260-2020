// Copyright 2019 Google LLC
//
// Licensed under the Apache License, Version 2.0 (the "License");
// you may not use this file except in compliance with the License.
// You may obtain a copy of the License at
//
//     https://www.apache.org/licenses/LICENSE-2.0
//
// Unless required by applicable law or agreed to in writing, software
// distributed under the License is distributed on an "AS IS" BASIS,
// WITHOUT WARRANTIES OR CONDITIONS OF ANY KIND, either express or implied.
// See the License for the specific language governing permissions and
// limitations under the License.

// suppress linter error - functions are used in another file.
/* eslint no-unused-vars:
["error", { "varsIgnorePattern":
<<<<<<< HEAD
"getImageFromUrl|createCanvasForImage|
|drawImageOnCanvas|loadBlurredPhoto|ImageObject" }] */
=======
"getImageFromUrl|getDefaultBlurRadius|preloadPhotos|" }] */

/**
 * Function to create canvas with width and height
 * of an image.
 * @param {Image} image
 * @return {HTMLCanvasElement}
 */
function createCanvasForImage(image) {
  const canvas = document.createElement('canvas');
  canvas.width = image.width;
  canvas.height = image.height;

  return canvas;
}
>>>>>>> 80732cdc

/**
 * Function to create canvas with width and height
 * of an image.
 * @param {Image} image
 * @return {HTMLCanvasElement}
 */
function createCanvasForImage(image) {
  const canvas = document.createElement('canvas');
  canvas.width = image.width;
  canvas.height = image.height;

  return canvas;
}

/**
 * Helper function to get image object from url
 * pointing to that image.
 * @param {String} url
 * @return {Promise<Image>}
 */
function getImageFromUrl(url) {
  return new Promise(function(resolve) {
    const image = new Image();
    image.src = url;

    image.onload = function() {
      resolve(image);
    };
  });
}

/**
 * Function to draw image on canvas.
 * Width of canvas should be constant, height adjusts for
 * the image proportions.
 * @param {Image} image
 * @param {HTMLCanvasElement} canvas
 */
function drawImageOnCanvas(image, canvas) {
  const ctx = canvas.getContext('2d');

  // clear canvas
  ctx.clearRect(0, 0, canvas.width, canvas.height);

  // resize canvas height to fit new image
  canvas.height = image.height * canvas.width / image.width;

  // draw new image on it, scaling the image to fit in canvas
  ctx.drawImage(image, 0, 0, canvas.width, canvas.height);
}

/**
 * Constructor for rectangle to blur.
 * Takes as parameter rectangle from server - array with 4 points,
 * point is an object with properties 'x' and 'y'.
 * Validates rectangle from server.
 * @param {Array<Object>} rect
 * @param {Image} image
 * @constructor
 */
function Rect(rect, image) {
  this.toBeBlurred = true;

  if (!Array.isArray(rect)) {
    throw new Error('Object passed here is not an Array. ' +
        'It must be an Array of points');
  }

  // has 4 points
  if (rect.length !== 4) {
    throw new Error(`Rectangle object must contain exactly 4 corner ` +
        `points. This object has ${rect.length} points.`);
  }

  // points must have x and y properties
  for (const point of rect) {
    if (!point.hasOwnProperty('x')) {
      throw new Error(`Point ${JSON.stringify(point)} ` +
          `does not have "x" property`);
    }
    if (!point.hasOwnProperty('y')) {
      throw new Error(`Point ${JSON.stringify(point)} ` +
          `does not have "y" property`);
    }
  }

  // points must not duplicate
  for (let i = 0; i < 4; i++) {
    for (let j = 0; j < i; j++) {
      if (rect[i].x === rect[j].x && rect[i].y === rect[j].y) {
        throw new Error(`Duplicate points : point ${i} = ` +
            `point ${j} = (${rect[i].x}, ${rect[i].y})`);
      }
    }
  }

  // get leftX, rightX, topY and bottomY
  // as min or max values
  this.leftX = rect[0].x;
  this.topY = rect[0].y;
  let rightX = rect[0].x;
  let bottomY = rect[0].y;

  for (const point of rect) {
    this.leftX = Math.min(this.leftX, point.x);
    this.topY = Math.min(this.topY, point.y);
    rightX = Math.max(rightX, point.x);
    bottomY = Math.max(bottomY, point.y);
  }

  this.height = bottomY - this.topY + 1;
  this.width = rightX - this.leftX + 1;

  // all point's x and y must equal minimum or maximum of those values.
  // if points do not duplicate, it's 'x' has 2 options - either leftX
  // or rightX, 'y' has 2 options, and rect object has exactly 4 points,
  // then we are sure, that this is a rectangle, parallel to x and y axes.
  for (const point of rect) {
    if (point.x !== this.leftX && point.x !== rightX) {
      throw new Error(`Point's (${point.x}, ${point.y}) "x" property equals ` +
          `${point.x} which does not equal this rect's ` +
          `minimum (${this.leftX}) or maximum (${rightX}) "x" property => ` +
          `this is not a rectangle with sides parallel to x and y axes`);
    }
    if (point.y !== this.topY && point.y !== bottomY) {
      throw new Error(`Point's (${point.x}, ${point.y}) "y" property equals ` +
          `${point.y} which does not equal this rect's ` +
          `minimum (${this.topY}) or maximum (${bottomY}) "y" property => ` +
          `this is not a rectangle with sides parallel to x and y axes`);
    }
  }

  // rect must not have points outside the image
  if (this.leftX < 0) {
    throw new Error(`Has negative x point: ${this.leftX}`);
  }
  if (this.topY < 0) {
    throw new Error(`Has negative y point: ${this.topY}`);
  }
  if (rightX > image.width) {
    throw new Error(`Has x point (x=${rightX}) which is greater than ` +
        `image width`);
  }
  if (bottomY > image.height) {
    throw new Error(`Has y point (y=${bottomY}) which is greater than ` +
        `image height`);
  }
}

/**
 * Constructor for image object.
 * @param {String} imageUrl
 * @param {Image|HTMLCanvasElement} imageObject
 * @param {String} imageFileName
 * @param {String} imageType
 * @param {Array<Rect>} blurAreas
 * @constructor
 */
function ImageObject(imageUrl, imageObject, imageFileName,
    imageType, blurAreas) {
  this.url = imageUrl;
  this.object = imageObject;
  this.fileName = imageFileName;
  this.type = imageType;
  this.blurAreas = blurAreas;
}

/**
 * If the photo is in sessionStorage, returns it from there.
 * Else loads it from the server and blurs it.
 * @param {Photo} photo JSON object returned by '/photos' GET request.
 * @return {Image}
 */
async function loadBlurredPhoto(photo) {
  // If the image is in sessionStorage, we just return it from there.
  const imageUrl = sessionStorage.getItem(`cache-${photo.id}`);
  if (imageUrl !== null) {
    const imageObject = {
      object: await getImageFromUrl(imageUrl),
      url: imageUrl,
    };
    return imageObject;
  }

  // Get the image from URL.
  const imageObj =
      await getImageFromUrl(`/photo?blob-key=${photo.blobKeyString}`);

  // Convert rectangles returned by the request to Rect objects to be used
  // by our functions.
  const responseRects = JSON.parse(photo.jsonBlurRectangles);
  const blurRects = [];
  for (const area of responseRects) {
    let rect;
    try {
      rect = new Rect(area, imageObj);
    } catch (error) {
      // If rect is invalid, log and ignore it.
      console.log('Invalid rectangle : ' + error.message,
          area);
      continue;
    }
    blurRects.push(rect);
  }

  // Blur the image with the default blur radius and return it.
  const blurRadius = getDefaultBlurRadius(blurRects);
  const imageDetails = {
    object: imageObj,
    blurAreas: blurRects,
  };
  return getImageWithBlurredAreas(imageDetails, blurRadius);
}

/**
 * Function that preloads some of the photos in sessionStorage.
 * Assigns each photo a value and uses the Knapsack algorithm to decide which
 * photos to load in maximum CACHE_SIZE_KIB space so that the sum of their value
 * is the biggest.
*/
async function preloadPhotos() {
  // Fetch photos information from the server.
  const photosResponse = await fetch('/photos');
  const photos = await photosResponse.json();

  if (photos.length === 0) {
    return;
  }

  // Get current server date in miliseconds.
  const serverTimeResponse = await fetch('server-time');
  const currentDate = Date.parse(await serverTimeResponse.text());

  // Assign each photo a value.
  for (const photo of photos) {
    const milisecondsOld = currentDate - Date.parse(photo.dateCreated);
    photo.value = 1 / milisecondsOld;
  }

  const photosToSave = await getPhotosToSave(photos);

  // Update sessionStorage with our new photos.
  sessionStorage.clear();
  for (const photo of photosToSave) {
    sessionStorage.setItem(`cache-${photo.id}`, photo.serialized);
  }
}

/**
 * Helper function that uses the Knapsack algorithm to decide which of the
 * photos to cache to maximize the sum of their values and not exceed the
 * CACHE_SIZE_KIB storage space.
 * Each photo has a value and a sizeInKiB variable.
 * @param {Array<photo>} photos
 * @return {Array<photo>}
 */
async function getPhotosToSave(photos) {
  const CACHE_SIZE_KIB = Math.floor(0.4 * 1024);
  // dp[i][j] = maximum value that can be achieved using only
  // some of the first i photos and exactly j KiB
  const dp = new Array(photos.length);

  for (let i = 0; i < photos.length; ++i) {
    dp[i] = new Array(CACHE_SIZE_KIB);
    for (let size = 0; size <= CACHE_SIZE_KIB; ++size) {
      // Value achieved if we don't use ith photo.
      let oldValue;
      if (i === 0) {
        oldValue = 0;
      } else {
        oldValue = dp[i-1][size];
      }

      // If the size we are considering is bigger than ith photo,
      // we can consider to use it.
      if (size >= photos[i].sizeInKiB) {
        // Value achieved if we use ith photo.
        let newValue;
        if (i === 0) {
          newValue = photos[i].value;
        } else {
          newValue = dp[i-1][size - photos[i].sizeInKiB] + photos[i].value;
        }
        dp[i][size] = Math.max(oldValue, newValue);
      } else {
        dp[i][size] = oldValue;
      }
    }
  }

  // Find out what is the maximum value we can obtain and for which size.
  let maxValue = 0;
  let maxValueSize = 0;
  for (let size = 0; size <= CACHE_SIZE_KIB; ++size) {
    if (dp[photos.length-1][size] > maxValue) {
      maxValue = dp[photos.length - 1][size];
      maxValueSize = size;
    }
  }

  // Find out which photos we used to get this maximum value.
  const photosToSave = [];
  let sizeLeft = maxValueSize;
  for (let i = photos.length - 1; i >= 1; --i) {
    // If the value is greater than the previous one, it means we used
    // the ith photo.
    if (dp[i][sizeLeft] > dp[i-1][sizeLeft]) {
      // Add the photo to our array.
      const photoToSave = {
        serialized: (await loadBlurredPhoto(photos[i])).url,
        id: photos[i].id,
      };
      photosToSave.push(photoToSave);
      sizeLeft -= photos[i].sizeInKiB;
    }
  }
  // We have to consider separately this case because there is no previous
  // value.
  if (dp[0][sizeLeft] > 0) {
    const photoToSave = {
      serialized: (await loadBlurredPhoto(photos[0])).url,
      id: photos[0].id,
    };
    photosToSave.push(photoToSave);
  }

  return photosToSave;
}<|MERGE_RESOLUTION|>--- conflicted
+++ resolved
@@ -15,26 +15,9 @@
 // suppress linter error - functions are used in another file.
 /* eslint no-unused-vars:
 ["error", { "varsIgnorePattern":
-<<<<<<< HEAD
 "getImageFromUrl|createCanvasForImage|
-|drawImageOnCanvas|loadBlurredPhoto|ImageObject" }] */
-=======
-"getImageFromUrl|getDefaultBlurRadius|preloadPhotos|" }] */
-
-/**
- * Function to create canvas with width and height
- * of an image.
- * @param {Image} image
- * @return {HTMLCanvasElement}
- */
-function createCanvasForImage(image) {
-  const canvas = document.createElement('canvas');
-  canvas.width = image.width;
-  canvas.height = image.height;
-
-  return canvas;
-}
->>>>>>> 80732cdc
+|drawImageOnCanvas|loadBlurredPhoto|ImageObject|
+|preloadPhotos" }] */
 
 /**
  * Function to create canvas with width and height
