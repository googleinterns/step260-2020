// Copyright 2019 Google LLC
//
// Licensed under the Apache License, Version 2.0 (the "License");
// you may not use this file except in compliance with the License.
// You may obtain a copy of the License at
//
//     https://www.apache.org/licenses/LICENSE-2.0
//
// Unless required by applicable law or agreed to in writing, software
// distributed under the License is distributed on an "AS IS" BASIS,
// WITHOUT WARRANTIES OR CONDITIONS OF ANY KIND, either express or implied.
// See the License for the specific language governing permissions and
// limitations under the License.

'use strict';

/**
 * Function which is called when page loads.
 * Add event listener to image upload button.
 * Add canvases to the page, put sample image to them.
 */
document.addEventListener('DOMContentLoaded', async () => {
  const CANVAS_WIDTH = 300;

  const sampleImage = new ImageObject('images/sample-image.jpeg',
      await getImageFromUrl('images/sample-image.jpeg'),
      'sample-image.jpeg', 'image/jpeg', [
        {leftX: 87, topY: 405, height: 52, width: 50},
        {leftX: 599, topY: 365, height: 73, width: 72},
        {leftX: 460, topY: 329, height: 77, width: 76},
        {leftX: 254, topY: 456, height: 48, width: 47},
      ]);

  const uploadButton = document.getElementById('upload-image');
  uploadButton.addEventListener('change', handleImageUpload);

  const imagesContainer = document.getElementById('images-container');

  // put canvases into image container on html page.
  const inputCanvas = createCanvasForId('input-canvas');
  inputCanvas.setAttribute('width', CANVAS_WIDTH);
  imagesContainer.append(inputCanvas);

  const outputCanvas = createCanvasForId('output-canvas');
  outputCanvas.setAttribute('width', CANVAS_WIDTH);
  imagesContainer.append(outputCanvas);

  // put blur radius input into the image container
  const rangeInput = createBlurRadiusInput();
  imagesContainer.append(rangeInput);

  // put download button into the image container
  const downloadButton = createDownloadButton();
  imagesContainer.append(downloadButton);

  // add sample image on page - original and blurred one.
  processImage(sampleImage);
});

/**
 * Constructor for image object.
 * @param {String} imageUrl
 * @param {Image|HTMLCanvasElement}imageObject
 * @param {String} imageFileName
 * @param {String} imageType
 * @param {Array<Rect>} blurAreas
 * @constructor
 */
function ImageObject(imageUrl, imageObject, imageFileName,
    imageType, blurAreas) {
  this.url = imageUrl;
  this.object = imageObject;
  this.fileName = imageFileName;
  this.type = imageType;
  this.blurAreas = blurAreas;
}


/**
 * Function to create scrolling bar for blurRadius.
 * @return {HTMLInputElement}
 */
function createBlurRadiusInput() {
  const rangeInput = document.createElement('input');

  rangeInput.setAttribute('type', 'range');
  rangeInput.setAttribute('id', 'blurring-radius');
  rangeInput.setAttribute('min', 0);

  return rangeInput;
}

/**
 * Function to create a button to download
 * blurred image.
 * @return {HTMLAnchorElement}
 */
function createDownloadButton() {
  const downloadButton = document.createElement('a');
  downloadButton.setAttribute('id', 'download-button');
  downloadButton.innerHTML = 'Download';

  return downloadButton;
}

/**
 * Function which is called when user chooses file to upload.
 * @param {Event} event "Change" event on image upload button.
 */
async function handleImageUpload(event) {
  await validateImageUpload().then(async () => {
    // blur the image and update html page.
    const imageUrl = URL.createObjectURL(event.target.files[0]);

    const imageObject = await getImageFromUrl(imageUrl);

    const blurAreas = await getBlurAreas(event.target.files[0]);

    const imageType = getImageTypeOrError(event.target.files[0]);

    const fileName = event.target.files[0].name;

    const image = new ImageObject(imageUrl, imageObject, fileName,
        imageType, blurAreas);
    processImage(image);
  }).catch((error) => {
    alert('ERROR: ' + error.message);
  });
}

/**
 * Creates canvas with specified id.
 * @param {string} id
 * @return {HTMLCanvasElement} canvas DOM element
 */
function createCanvasForId(id) {
  const canvas = document.createElement('canvas');
  canvas.setAttribute('id', id);

  return canvas;
}

/**
 * Updates the page with new uploaded image.
 * It calls blurring method, puts new and blurred
 * images on canvases, updates blurRadius input
 * bar for new image and download button for
 * every new blurred image.
 * @param {ImageObject} image
 */
async function processImage(image) {
  const inputCanvas = document.getElementById('input-canvas');
  const outputCanvas = document.getElementById('output-canvas');

  updateBlurRadiusInputBar(image);

  const blurRadiusInput = document.getElementById('blurring-radius');

  // draw original and blurred images on page.
  drawImageOnCanvas(image, inputCanvas);

  const blurredImage = getImageWithBlurredAreas(
      image, blurRadiusInput.value);
  drawImageOnCanvas(blurredImage, outputCanvas);

  updateDownloadButton(blurredImage);
}

/**
 * Function to update download button to download new image.
 * @param {ImageObject} image Image that we are making a
 * download button for.
 */
function updateDownloadButton(image) {
  const downloadButton = document.getElementById('download-button');

  downloadButton.href = image.url;

  // the name of the file which will be downloaded.
  downloadButton.download = image.fileName;
}

/**
 * Function to update blur radius input bar for new image.
 * Sets max and default values to the bar, adds event
 * listener to reblur the image when the bar is scrolled.
 * We get the formula for default value from experiments and
 * set max value to defaultValue * 2.
 * We decided that the best blurRadius value
 * depends mostly on the size of the area that we want to blur,
 * which is why we have some sample area and adjust the best
 * blur radius for it (which we get by experiments) to our
 * image's blurAreas sizes.
 * @param {ImageObject} image
 */
<<<<<<< HEAD
function updateBlurRadiusInputBar(image) {
  const SAMPLE_AREA_SIZE = 100 * 100;
  const SAMPLE_BEST_BLUR_RADIUS = 12;

  const DEFAULT_VALUE = Math.ceil(getAverageRectsArea(image.blurAreas) /
      SAMPLE_AREA_SIZE * SAMPLE_BEST_BLUR_RADIUS);

=======
function updateBlurRadiusInputBar(blurAreas, imageObj) {
  const DEFAULT_VALUE = getDefaultBlurRadius(blurAreas);
>>>>>>> 8cea7acf
  const blurRadiusInput = document.getElementById('blurring-radius');

  blurRadiusInput.max = DEFAULT_VALUE * 2;
  blurRadiusInput.value = DEFAULT_VALUE;

  const outputCanvas = document.getElementById('output-canvas');

  // reblur image every time user scrolls the blurRadiusInput bar.
  blurRadiusInput.onchange = (event) => {
    const blurredImage = getImageWithBlurredAreas(
        image, event.target.value);
    drawImageOnCanvas(blurredImage, outputCanvas);

    updateDownloadButton(blurredImage);
  };
<<<<<<< HEAD
}

/**
 * Helper function to get average rect size of
 * rects to blur.
 * @param {Array<Rect>} rects
 * @return {Number} average rect size.
 */
function getAverageRectsArea(rects) {
  let totalArea = 0;

  for (const rect of rects) {
    totalArea += rect.width * rect.height;
  }

  return totalArea / rects.length;
}

/**
 * Helper function to get image object from url
 * pointing to that image.
 * @param {String} url
 * @return {Promise<Image>}
 */
function getImageFromUrl(url) {
  return new Promise(function(resolve) {
    const image = new Image();
    image.src = url;

    image.onload = function() {
      resolve(image);
    };
  });
}

/**
 * Function to draw image on canvas.
 * Width of canvas should be constant, height adjusts for
 * the image proportions.
 * @param {ImageObject} image
 * @param {HTMLCanvasElement} canvas
 */
function drawImageOnCanvas(image, canvas) {
  const ctx = canvas.getContext('2d');

  // clear canvas
  ctx.clearRect(0, 0, canvas.width, canvas.height);

  // resize canvas height to fit new image
  canvas.height = image.object.height * canvas.width / image.object.width;

  // draw new image on it, scaling the image to fit in canvas
  ctx.drawImage(image.object, 0, 0, canvas.width, canvas.height);
=======
>>>>>>> 8cea7acf
}<|MERGE_RESOLUTION|>--- conflicted
+++ resolved
@@ -157,11 +157,11 @@
   const blurRadiusInput = document.getElementById('blurring-radius');
 
   // draw original and blurred images on page.
-  drawImageOnCanvas(image, inputCanvas);
+  drawImageOnCanvas(image.object, inputCanvas);
 
   const blurredImage = getImageWithBlurredAreas(
       image, blurRadiusInput.value);
-  drawImageOnCanvas(blurredImage, outputCanvas);
+  drawImageOnCanvas(blurredImage.object, outputCanvas);
 
   updateDownloadButton(blurredImage);
 }
@@ -193,18 +193,9 @@
  * image's blurAreas sizes.
  * @param {ImageObject} image
  */
-<<<<<<< HEAD
 function updateBlurRadiusInputBar(image) {
-  const SAMPLE_AREA_SIZE = 100 * 100;
-  const SAMPLE_BEST_BLUR_RADIUS = 12;
-
-  const DEFAULT_VALUE = Math.ceil(getAverageRectsArea(image.blurAreas) /
-      SAMPLE_AREA_SIZE * SAMPLE_BEST_BLUR_RADIUS);
-
-=======
-function updateBlurRadiusInputBar(blurAreas, imageObj) {
-  const DEFAULT_VALUE = getDefaultBlurRadius(blurAreas);
->>>>>>> 8cea7acf
+  const DEFAULT_VALUE = getDefaultBlurRadius(image.blurAreas);
+
   const blurRadiusInput = document.getElementById('blurring-radius');
 
   blurRadiusInput.max = DEFAULT_VALUE * 2;
@@ -216,64 +207,8 @@
   blurRadiusInput.onchange = (event) => {
     const blurredImage = getImageWithBlurredAreas(
         image, event.target.value);
-    drawImageOnCanvas(blurredImage, outputCanvas);
+    drawImageOnCanvas(blurredImage.object, outputCanvas);
 
     updateDownloadButton(blurredImage);
   };
-<<<<<<< HEAD
-}
-
-/**
- * Helper function to get average rect size of
- * rects to blur.
- * @param {Array<Rect>} rects
- * @return {Number} average rect size.
- */
-function getAverageRectsArea(rects) {
-  let totalArea = 0;
-
-  for (const rect of rects) {
-    totalArea += rect.width * rect.height;
-  }
-
-  return totalArea / rects.length;
-}
-
-/**
- * Helper function to get image object from url
- * pointing to that image.
- * @param {String} url
- * @return {Promise<Image>}
- */
-function getImageFromUrl(url) {
-  return new Promise(function(resolve) {
-    const image = new Image();
-    image.src = url;
-
-    image.onload = function() {
-      resolve(image);
-    };
-  });
-}
-
-/**
- * Function to draw image on canvas.
- * Width of canvas should be constant, height adjusts for
- * the image proportions.
- * @param {ImageObject} image
- * @param {HTMLCanvasElement} canvas
- */
-function drawImageOnCanvas(image, canvas) {
-  const ctx = canvas.getContext('2d');
-
-  // clear canvas
-  ctx.clearRect(0, 0, canvas.width, canvas.height);
-
-  // resize canvas height to fit new image
-  canvas.height = image.object.height * canvas.width / image.object.width;
-
-  // draw new image on it, scaling the image to fit in canvas
-  ctx.drawImage(image.object, 0, 0, canvas.width, canvas.height);
-=======
->>>>>>> 8cea7acf
 }